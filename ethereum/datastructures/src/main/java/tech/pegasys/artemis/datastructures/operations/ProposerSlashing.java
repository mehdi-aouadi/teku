--- conflicted
+++ resolved
@@ -13,40 +13,25 @@
 
 package tech.pegasys.artemis.datastructures.operations;
 
-<<<<<<< HEAD
-import java.util.Objects;
-import org.apache.tuweni.bytes.Bytes;
-import org.apache.tuweni.ssz.SSZ;
-import tech.pegasys.artemis.datastructures.blocks.Proposal;
-=======
 import com.google.common.primitives.UnsignedLong;
 import java.util.Arrays;
 import java.util.Objects;
-import net.consensys.cava.bytes.Bytes;
-import net.consensys.cava.bytes.Bytes32;
-import net.consensys.cava.ssz.SSZ;
+import org.apache.tuweni.bytes.Bytes;
+import org.apache.tuweni.bytes.Bytes32;
+import org.apache.tuweni.ssz.SSZ;
 import tech.pegasys.artemis.datastructures.blocks.BeaconBlockHeader;
 import tech.pegasys.artemis.util.hashtree.HashTreeUtil;
 import tech.pegasys.artemis.util.hashtree.HashTreeUtil.SSZTypes;
 import tech.pegasys.artemis.util.hashtree.Merkleizable;
->>>>>>> 9f188000
 
 public class ProposerSlashing implements Merkleizable {
 
-<<<<<<< HEAD
-  private long proposer_index;
-  private Proposal proposal_1;
-  private Proposal proposal_2;
-
-  public ProposerSlashing(long proposer_index, Proposal proposal_1, Proposal proposal_2) {
-=======
   private UnsignedLong proposer_index;
   private BeaconBlockHeader header_1;
   private BeaconBlockHeader header_2;
 
   public ProposerSlashing(
       UnsignedLong proposer_index, BeaconBlockHeader header_1, BeaconBlockHeader header_2) {
->>>>>>> 9f188000
     this.proposer_index = proposer_index;
     this.header_1 = header_1;
     this.header_2 = header_2;
@@ -57,29 +42,17 @@
         bytes,
         reader ->
             new ProposerSlashing(
-<<<<<<< HEAD
-                reader.readUInt64(),
-                Proposal.fromBytes(reader.readBytes()),
-                Proposal.fromBytes(reader.readBytes())));
-=======
                 UnsignedLong.fromLongBits(reader.readUInt64()),
                 BeaconBlockHeader.fromBytes(reader.readBytes()),
                 BeaconBlockHeader.fromBytes(reader.readBytes())));
->>>>>>> 9f188000
   }
 
   public Bytes toBytes() {
     return SSZ.encode(
         writer -> {
-<<<<<<< HEAD
-          writer.writeUInt64(proposer_index);
-          writer.writeBytes(proposal_1.toBytes());
-          writer.writeBytes(proposal_2.toBytes());
-=======
           writer.writeUInt64(proposer_index.longValue());
           writer.writeBytes(header_1.toBytes());
           writer.writeBytes(header_2.toBytes());
->>>>>>> 9f188000
         });
   }
 
