--- conflicted
+++ resolved
@@ -27,10 +27,6 @@
   public static int SHARD_COUNT = 1024; // 2^10 shards
   public static int TARGET_COMMITTEE_SIZE = 128; // 2^7 validators
   public static int MAX_BALANCE_CHURN_QUOTIENT = 32; // 2^5
-<<<<<<< HEAD
-  public static long BEACON_CHAIN_SHARD_NUMBER = -1L; // 2^64 - 1
-=======
->>>>>>> 9f188000
   public static int MAX_INDICES_PER_SLASHABLE_VOTE = 4096; // 2^12 votes
   public static int MAX_EXIT_DEQUEUES_PER_EPOCH = 4; // 2^2 withdrawals
   public static int SHUFFLE_ROUND_COUNT = 90;
@@ -112,13 +108,6 @@
         config.getMaxBalanceChurnQuotient() != Integer.MIN_VALUE
             ? config.getMaxBalanceChurnQuotient()
             : MAX_BALANCE_CHURN_QUOTIENT; // 2^5
-<<<<<<< HEAD
-    BEACON_CHAIN_SHARD_NUMBER =
-        config.getBeaconChainShardNumber() != -1L
-            ? config.getBeaconChainShardNumber()
-            : BEACON_CHAIN_SHARD_NUMBER; // 2^64 - 1
-=======
->>>>>>> 9f188000
     MAX_INDICES_PER_SLASHABLE_VOTE =
         config.getMaxIndicesPerSlashableVote() != Integer.MIN_VALUE
             ? config.getMaxIndicesPerSlashableVote()
