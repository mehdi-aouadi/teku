--- conflicted
+++ resolved
@@ -18,17 +18,10 @@
 import java.util.ArrayList;
 import java.util.Collections;
 import java.util.List;
-<<<<<<< HEAD
 import org.apache.tuweni.bytes.Bytes;
 import org.apache.tuweni.bytes.Bytes32;
 import org.apache.tuweni.crypto.Hash;
 import org.apache.tuweni.ssz.SSZ;
-=======
-import java.util.stream.Collectors;
-import net.consensys.cava.bytes.Bytes;
-import net.consensys.cava.bytes.Bytes32;
-import net.consensys.cava.crypto.Hash;
->>>>>>> 9f188000
 
 /** This class is a collection of tree hash root convenience methods */
 public final class HashTreeUtil {
@@ -145,12 +138,6 @@
    * SSZ types are uintN, bool, and byte. bytesN (i.e. Bytes32) is a tuple of basic types. NOTE:
    * Bytes (and not Bytes32, Bytes48 etc.) IS NOT a basic type or a tuple of basic types.
    *
-<<<<<<< HEAD
-   * @param list
-   */
-  public static Bytes32 hash_tree_root(List<Bytes> list) {
-    return hash_tree_root(SSZ.encode(writer -> writer.writeBytesList(list)));
-=======
    * @param bytes One Bytes value or a list of homogeneous Bytes values.
    * @return The SSZ tree root hash of the values.
    * @see <a
@@ -159,7 +146,6 @@
    */
   private static Bytes32 hash_tree_root_basic_type(Bytes... bytes) {
     return merkleize(pack(bytes));
->>>>>>> 9f188000
   }
 
   /**
@@ -201,17 +187,6 @@
    *     href="https://github.com/ethereum/eth2.0-specs/blob/v0.5.1/specs/simple-serialize.md">SSZ
    *     Spec v0.5.1</a>
    */
-<<<<<<< HEAD
-  public static Bytes32 integerListHashTreeRoot(List<Integer> integers) {
-    return hash_tree_root(
-        SSZ.encode(
-            // TODO This can be replaced with writeUInt64List(List) once implemented in tuweni.
-            writer -> writer.writeUIntList(64, integers)));
-  }
-
-  /**
-   * Hashes a list of homogeneous values.
-=======
   private static Bytes32 hash_tree_root_list_of_basic_type(
       List<? extends Bytes> bytes, int length) {
     return mix_in_length(hash_tree_root_basic_type(bytes.toArray(new Bytes[0])), length);
@@ -238,7 +213,6 @@
    * Create the hash tree root of a tuple of composite SSZ types. This is only to be used for SSZ
    * tuples and not SSZ lists. See the "see also" for more info. NOTE: This function assumes the
    * composite type is a tuple of basic types.
->>>>>>> 9f188000
    *
    * @param bytes A list of homogeneous Bytes32 values.
    * @return The SSZ tree root hash of the list of values.
